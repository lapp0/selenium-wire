# -*- coding: utf-8 -*-

#
#
# This code is from the project https://github.com/inaz2/proxy2, with some
# minor modifications.
#
#

import base64
import re
import socket
import ssl
import sys
import threading
import urllib.parse
from http.client import HTTPConnection, HTTPSConnection
from http.server import BaseHTTPRequestHandler, HTTPServer
from socketserver import ThreadingMixIn

from . import cert


class ThreadingHTTPServer(ThreadingMixIn, HTTPServer):
    address_family = socket.AF_INET6
    daemon_threads = True

    def handle_error(self, request, client_address):
        # surpress socket/ssl related errors
        cls, e = sys.exc_info()[:2]
        if issubclass(cls, socket.error) or issubclass(cls, ssl.SSLError):
            pass
        else:
            return HTTPServer.handle_error(self, request, client_address)


class ProxyRequestHandler(BaseHTTPRequestHandler):
    connection_timeout = 5
    admin_path = 'http://proxy2'
    # Path to the directory used to store the generated certificates.
    # Subclasses can override certdir
    certdir = cert.CERTDIR

    def __init__(self, *args, **kwargs):
        self.tls = threading.local()
        self.tls.conns = {}

        super().__init__(*args, **kwargs)

    def log_error(self, format_, *args):
        # suppress "Request timed out: timeout('timed out',)"
        if isinstance(args[0], socket.timeout):
            return

        self.log_message(format_, *args)

    def do_CONNECT(self):
        self.send_response(200, 'Connection Established')
        self.end_headers()

        certpath = cert.generate(self.path.split(':')[0], self.certdir)

        with ssl.wrap_socket(self.connection, keyfile=cert.CERTKEY, certfile=certpath, server_side=True) as conn:
            self.connection = conn
            self.rfile = conn.makefile('rb', self.rbufsize)
            self.wfile = conn.makefile('wb', self.wbufsize)

        conntype = self.headers.get('Proxy-Connection', '')
        if self.protocol_version == 'HTTP/1.1' and conntype.lower() != 'close':
            self.close_connection = False
        else:
            self.close_connection = True

    def do_GET(self):
        if self.path.startswith(self.admin_path):
            self.admin_handler()
            return
        req = self
        content_length = int(req.headers.get('Content-Length', 0))
        req_body = self.rfile.read(content_length) if content_length else None

        if req.path[0] == '/':
            path = '{}{}'.format(req.headers['Host'], req.path)
            if isinstance(self.connection, ssl.SSLSocket):
                req.path = 'https://{}'.format(path)
            else:
                req.path = 'http://{}'.format(path)

        req_body_modified = self.request_handler(req, req_body)
        if req_body_modified is False:
            self.send_error(403)
            return
        elif req_body_modified is not None:
            req_body = req_body_modified
            req.headers['Content-length'] = str(len(req_body))

        u = urllib.parse.urlsplit(req.path)
        scheme, netloc, path = u.scheme, u.netloc, (u.path + '?' + u.query if u.query else u.path)
        assert scheme in ('http', 'https')
        if netloc:
            req.headers['Host'] = netloc
        setattr(req, 'headers', self.filter_headers(req.headers))

        origin = (scheme, netloc)
        conn = None
        try:
            conn = self.create_connection(origin)
            conn.request(self.command, path, req_body, dict(req.headers))
            res = conn.getresponse()

            version_table = {10: 'HTTP/1.0', 11: 'HTTP/1.1'}
            setattr(res, 'headers', res.msg)
            setattr(res, 'response_version', version_table[res.version])

            res_body = res.read()
        except Exception:
            if origin in self.tls.conns:
                del self.tls.conns[origin]
            self.send_error(502)
            return
        finally:
            if conn:
                conn.close()

        res_body_modified = self.response_handler(req, req_body, res, res_body)
        if res_body_modified is False:
            self.send_error(403)
            return
        elif res_body_modified is not None:
            res_body = res_body_modified
            res.headers['Content-Length'] = str(len(res_body))

        setattr(res, 'headers', self.filter_headers(res.headers))

        self.send_response(res.status, res.reason)

        for header, val in res.headers.items():
            self.send_header(header, val)
        self.end_headers()
        if res_body:
            self.wfile.write(res_body)
        self.wfile.flush()
        self.close_connection = True
<<<<<<< HEAD

        with self.lock:
            self.save_handler(req, req_body, res, res_body_modified)
=======
>>>>>>> 130524f7

    def create_connection(self, origin):
        scheme, netloc = origin

        if origin not in self.tls.conns:
            proxy_config = self.server.proxy_config
            connection = {
                'https': ProxyAwareHTTPSConnection,
                'http': ProxyAwareHTTPConnection
            }[scheme]

            self.tls.conns[origin] = connection(proxy_config, netloc, timeout=self.connection_timeout)

        return self.tls.conns[origin]

    do_HEAD = do_GET
    do_POST = do_GET
    do_PUT = do_GET
    do_DELETE = do_GET
    do_OPTIONS = do_GET
    do_PATCH = do_GET

    def filter_headers(self, headers):
        # http://tools.ietf.org/html/rfc2616#section-13.5.1
        hop_by_hop = ('connection', 'keep-alive', 'proxy-authenticate', 'proxy-authorization', 'te', 'trailers',
                      'transfer-encoding', 'upgrade')
        for k in hop_by_hop:
            del headers[k]

        # accept only supported encodings
        if 'Accept-Encoding' in headers:
            ae = headers['Accept-Encoding']

            if self.server.options.get('disable_encoding') is True:
                permitted_encodings = ('identity', )
            else:
                permitted_encodings = ('identity', 'gzip', 'x-gzip', 'deflate')

            filtered_encodings = [x for x in re.split(r',\s*', ae) if x in permitted_encodings]

            if not filtered_encodings:
                filtered_encodings.append('identity')

            del headers['Accept-Encoding']

            headers['Accept-Encoding'] = ', '.join(filtered_encodings)

        return headers

    def send_cacert(self):
        with open(cert.CACERT, 'rb') as f:
            data = f.read()

        self.send_response(200, 'OK')
        self.send_header('Content-Type', 'application/x-x509-ca-cert')
        self.send_header('Content-Length', len(data))
        self.send_header('Connection', 'close')
        self.end_headers()
        self.wfile.write(data)

    def request_handler(self, req, req_body):
        pass

    def response_handler(self, req, req_body, res, res_body):
        pass

    def admin_handler(self):
        if self.path == 'http://proxy2.test/':
            self.send_cacert()


def proxy_auth_headers(proxy_username, proxy_password, custom_proxy_authorization):
    """Creates the Proxy-Authorization header based on the supplied username
    and password, provided both are set.

    Args:
        proxy_username: The proxy username.
        proxy_password: The proxy password.
        custom_proxy_authorization: The custom proxy authorization.
    Returns:
        A dictionary containing the Proxy-Authorization header or an empty
        dictionary if the username or password were not set.
    """
    headers = {}
    if proxy_username and proxy_password and not custom_proxy_authorization:
        auth = '{}:{}'.format(proxy_username, proxy_password)
        headers['Proxy-Authorization'] = 'Basic {}'.format(base64.b64encode(auth.encode('utf-8')).decode('utf-8'))
    elif custom_proxy_authorization:
        headers['Proxy-Authorization'] = custom_proxy_authorization
    return headers


class ProxyAwareHTTPConnection(HTTPConnection):
    """A specialised HTTPConnection that will transparently connect to a
    proxy server based on supplied proxy configuration.
    """

    def __init__(self, proxy_config, netloc, *args, **kwargs):
        self.netloc = netloc
        self.proxied = proxy_config and netloc not in proxy_config['no_proxy']

        if self.proxied:
            _, self.proxy_username, self.proxy_password, self.proxy_host = proxy_config.get('http')
            self.custom_authorization = proxy_config.get('custom_authorization')
            super().__init__(self.proxy_host, *args, **kwargs)
        else:
            super().__init__(netloc, *args, **kwargs)

    def request(self, method, url, body=None, headers=None, *, encode_chunked=False):
        if headers is None:
            headers = {}

        if self.proxied:
            if not url.startswith('http'):
                url = 'http://{}{}'.format(self.netloc, url)
            headers.update(proxy_auth_headers(self.proxy_username, self.proxy_password, self.custom_authorization))

        super().request(method, url, body, headers=headers)


class ProxyAwareHTTPSConnection(HTTPSConnection):
    """A specialised HTTPSConnection that will transparently connect to a
    proxy server based on supplied proxy configuration.
    """

    def __init__(self, proxy_config, netloc, *args, **kwargs):
        self.proxied = proxy_config and netloc not in proxy_config['no_proxy']

        if self.proxied:
            _, proxy_username, proxy_password, proxy_host = proxy_config.get('https')
            super().__init__(proxy_host, *args, **kwargs)
            self.set_tunnel(netloc, headers=proxy_auth_headers(proxy_username, proxy_password,
                                                               proxy_config.get('custom_authorization')))
        else:
            super().__init__(netloc, *args, **kwargs)<|MERGE_RESOLUTION|>--- conflicted
+++ resolved
@@ -141,12 +141,6 @@
             self.wfile.write(res_body)
         self.wfile.flush()
         self.close_connection = True
-<<<<<<< HEAD
-
-        with self.lock:
-            self.save_handler(req, req_body, res, res_body_modified)
-=======
->>>>>>> 130524f7
 
     def create_connection(self, origin):
         scheme, netloc = origin
